# coding:utf-8
import glob
import csv
import cv2
import time
import os
import numpy as np
import scipy.optimize
import matplotlib.pyplot as plt
import matplotlib.patches as Patches
from shapely.geometry import Polygon
from keras.engine.training import GeneratorEnqueuer

import tensorflow as tf


tf.app.flags.DEFINE_string('training_data_path', '/data/ocr/icdar2015/',
                           'training dataset to use')
tf.app.flags.DEFINE_integer('max_image_large_side', 1280,
                            'max image size of training')
tf.app.flags.DEFINE_integer('max_text_size', 800,
                            'if the text in the input image is bigger than this, then we resize'
                            'the image according to this')
tf.app.flags.DEFINE_integer('min_text_size', 10,
                            'if the text size is smaller than this, we ignore it during training')
tf.app.flags.DEFINE_float('min_crop_side_ratio', 0.1,
                          'when doing random crop from input image, the'
                          'min length of min(H, W')
tf.app.flags.DEFINE_string('geometry', 'RBOX',
                           'which geometry to generate, RBOX or QUAD')


FLAGS = tf.app.flags.FLAGS


def get_images():
    files = []
    for ext in ['jpg', 'png', 'jpeg', 'JPG']:
        files.extend(glob.glob(FLAGS.training_data_path + '*.{}'.format(ext)))
    return files


def load_annoataion(p):
    '''
    load annotation from the text file
    :param p:
    :return:
    '''
    text_polys = []
    text_tags = []
    if not os.path.exists(p):
        return np.array(text_polys, dtype=np.float32)
    with open(p, 'rb') as f:
        reader = csv.reader(f)
        for line in reader:
            label = line[-1]
            x1, y1, x2, y2, x3, y3, x4, y4 = list(map(float, line[:8]))
            text_polys.append([[x1, y1], [x2, y2], [x3, y3], [x4, y4]])
            if label == '*' or label == '###':
                text_tags.append(True)
            else:
                text_tags.append(False)
        return np.array(text_polys, dtype=np.float32), np.array(text_tags, dtype=np.bool)


def polygon_area(poly):
    '''
    compute area of a polygon
    :param poly:
    :return:
    '''
    edge = [
        (poly[1][0] - poly[0][0]) * (poly[1][1] + poly[0][1]),
        (poly[2][0] - poly[1][0]) * (poly[2][1] + poly[1][1]),
        (poly[3][0] - poly[2][0]) * (poly[3][1] + poly[2][1]),
        (poly[0][0] - poly[3][0]) * (poly[0][1] + poly[3][1])
    ]
    return np.sum(edge)/2.


def check_and_validate_polys(polys, tags, xxx_todo_changeme):
    '''
    check so that the text poly is in the same direction,
    and also filter some invalid polygons
    :param polys:
    :param tags:
    :return:
    '''
    (h, w) = xxx_todo_changeme
    if polys.shape[0] == 0:
        return polys
    polys[:, :, 0] = np.clip(polys[:, :, 0], 0, w-1)
    polys[:, :, 1] = np.clip(polys[:, :, 1], 0, h-1)

    validated_polys = []
    validated_tags = []
    for poly, tag in zip(polys, tags):
        p_area = polygon_area(poly)
        if abs(p_area) < 1:
            # print poly
            print('invalid poly')
            continue
        if p_area > 0:
            print('poly in wrong direction')
            poly = poly[(0, 3, 2, 1), :]
        validated_polys.append(poly)
        validated_tags.append(tag)
    return np.array(validated_polys), np.array(validated_tags)


def crop_area(im, polys, tags, crop_background=False, max_tries=50):
    '''
    make random crop from the input image
    :param im:
    :param polys:
    :param tags:
    :param crop_background:
    :param max_tries:
    :return:
    '''
    h, w, _ = im.shape
    pad_h = h/10
    pad_w = w/10
    h_array = np.zeros((h + pad_h*2), dtype=np.int32)
    w_array = np.zeros((w + pad_w*2), dtype=np.int32)
    for poly in polys:
        poly = np.round(poly, decimals=0).astype(np.int32)
        minx = np.min(poly[:, 0])
        maxx = np.max(poly[:, 0])
        w_array[minx+pad_w:maxx+pad_w] = 1
        miny = np.min(poly[:, 1])
        maxy = np.max(poly[:, 1])
        h_array[miny+pad_h:maxy+pad_h] = 1
    # ensure the cropped area not across a text
    h_axis = np.where(h_array == 0)[0]
    w_axis = np.where(w_array == 0)[0]
    if len(h_axis) == 0 or len(w_axis) == 0:
        return im, polys, tags
    for i in range(max_tries):
        xx = np.random.choice(w_axis, size=2)
        xmin = np.min(xx) - pad_w
        xmax = np.max(xx) - pad_w
        xmin = np.clip(xmin, 0, w-1)
        xmax = np.clip(xmax, 0, w-1)
        yy = np.random.choice(h_axis, size=2)
        ymin = np.min(yy) - pad_h
        ymax = np.max(yy) - pad_h
        ymin = np.clip(ymin, 0, h-1)
        ymax = np.clip(ymax, 0, h-1)
        if xmax - xmin < FLAGS.min_crop_side_ratio*w or ymax - ymin < FLAGS.min_crop_side_ratio*h:
            # area too small
            continue
        if polys.shape[0] != 0:
            poly_axis_in_area = (polys[:, :, 0] >= xmin) & (polys[:, :, 0] <= xmax) \
                                & (polys[:, :, 1] >= ymin) & (polys[:, :, 1] <= ymax)
            selected_polys = np.where(np.sum(poly_axis_in_area, axis=1) == 4)[0]
        else:
            selected_polys = []
        if len(selected_polys) == 0:
            # no text in this area
            if crop_background:
                return im[ymin:ymax+1, xmin:xmax+1, :], polys[selected_polys], tags[selected_polys]
            else:
                continue
        im = im[ymin:ymax+1, xmin:xmax+1, :]
        polys = polys[selected_polys]
        tags = tags[selected_polys]
        polys[:, :, 0] -= xmin
        polys[:, :, 1] -= ymin
        return im, polys, tags

    return im, polys, tags


def shrink_poly(poly, r):
    '''
    fit a poly inside the origin poly, maybe bugs here...
    used for generate the score map
    :param poly: the text poly
    :param r: r in the paper
    :return: the shrinked poly
    '''
    # shrink ratio
    R = 0.3
    # find the longer pair
    if np.linalg.norm(poly[0] - poly[1]) + np.linalg.norm(poly[2] - poly[3]) > \
                    np.linalg.norm(poly[0] - poly[3]) + np.linalg.norm(poly[1] - poly[2]):
        # first move (p0, p1), (p2, p3), then (p0, p3), (p1, p2)
        ## p0, p1
        theta = np.arctan((poly[1][1] - poly[0][1]) / (poly[1][0] - poly[0][0]))
        poly[0][0] += R * r[0] * np.cos(theta)
        poly[0][1] += R * r[0] * np.sin(theta)
        poly[1][0] -= R * r[1] * np.cos(theta)
        poly[1][1] -= R * r[1] * np.sin(theta)
        ## p2, p3
        theta = np.arctan((poly[2][1] - poly[3][1]) / (poly[2][0] - poly[3][0]))
        poly[3][0] += R * r[3] * np.cos(theta)
        poly[3][1] += R * r[3] * np.sin(theta)
        poly[2][0] -= R * r[2] * np.cos(theta)
        poly[2][1] -= R * r[2] * np.sin(theta)
        ## p0, p3
        theta = np.arctan((poly[3][0] - poly[0][0]) / (poly[3][1] - poly[0][1]))
        poly[0][0] += R * r[0] * np.sin(theta)
        poly[0][1] += R * r[0] * np.cos(theta)
        poly[3][0] -= R * r[3] * np.sin(theta)
        poly[3][1] -= R * r[3] * np.cos(theta)
        ## p1, p2
        theta = np.arctan((poly[2][0] - poly[1][0]) / (poly[2][1] - poly[1][1]))
        poly[1][0] += R * r[1] * np.sin(theta)
        poly[1][1] += R * r[1] * np.cos(theta)
        poly[2][0] -= R * r[2] * np.sin(theta)
        poly[2][1] -= R * r[2] * np.cos(theta)
    else:
        ## p0, p3
        # print poly
        theta = np.arctan((poly[3][0] - poly[0][0]) / (poly[3][1] - poly[0][1]))
        poly[0][0] += R * r[0] * np.sin(theta)
        poly[0][1] += R * r[0] * np.cos(theta)
        poly[3][0] -= R * r[3] * np.sin(theta)
        poly[3][1] -= R * r[3] * np.cos(theta)
        ## p1, p2
        theta = np.arctan((poly[2][0] - poly[1][0]) / (poly[2][1] - poly[1][1]))
        poly[1][0] += R * r[1] * np.sin(theta)
        poly[1][1] += R * r[1] * np.cos(theta)
        poly[2][0] -= R * r[2] * np.sin(theta)
        poly[2][1] -= R * r[2] * np.cos(theta)
        ## p0, p1
        theta = np.arctan((poly[1][1] - poly[0][1]) / (poly[1][0] - poly[0][0]))
        poly[0][0] += R * r[0] * np.cos(theta)
        poly[0][1] += R * r[0] * np.sin(theta)
        poly[1][0] -= R * r[1] * np.cos(theta)
        poly[1][1] -= R * r[1] * np.sin(theta)
        ## p2, p3
        theta = np.arctan((poly[2][1] - poly[3][1]) / (poly[2][0] - poly[3][0]))
        poly[3][0] += R * r[3] * np.cos(theta)
        poly[3][1] += R * r[3] * np.sin(theta)
        poly[2][0] -= R * r[2] * np.cos(theta)
        poly[2][1] -= R * r[2] * np.sin(theta)
    return poly


def point_dist_to_line(p1, p2, p3):
    # compute the distance from p3 to p1-p2
    return np.linalg.norm(np.cross(p2 - p1, p1 - p3)) / np.linalg.norm(p2 - p1)


def fit_line(p1, p2):
    # fit a line ax+by+c = 0
    if p1[0] == p1[1]:
        return [1., 0., -p1[0]]
    else:
        [k, b] = np.polyfit(p1, p2, deg=1)
        return [k, -1., b]


def line_cross_point(line1, line2):
    # line1 0= ax+by+c, compute the cross point of line1 and line2
    if line1[0] != 0 and line1[0] == line2[0]:
        print('Cross point does not exist')
        return None
    if line1[0] == 0 and line2[0] == 0:
        print('Cross point does not exist')
        return None
    if line1[1] == 0:
        x = -line1[2]
        y = line2[0] * x + line2[2]
    elif line2[1] == 0:
        x = -line2[2]
        y = line1[0] * x + line1[2]
    else:
        k1, _, b1 = line1
        k2, _, b2 = line2
        x = -(b1-b2)/(k1-k2)
        y = k1*x + b1
    return np.array([x, y], dtype=np.float32)


def line_verticle(line, point):
    # get the verticle line from line across point
    if line[1] == 0:
        verticle = [0, -1, point[1]]
    else:
        if line[0] == 0:
            verticle = [1, 0, -point[0]]
        else:
            verticle = [-1./line[0], -1, point[1] - (-1/line[0] * point[0])]
    return verticle


def rectangle_from_parallelogram(poly):
    '''
    fit a rectangle from a parallelogram
    :param poly:
    :return:
    '''
    p0, p1, p2, p3 = poly
    angle_p0 = np.arccos(np.dot(p1-p0, p3-p0)/(np.linalg.norm(p0-p1) * np.linalg.norm(p3-p0)))
    if angle_p0 < 0.5 * np.pi:
        if np.linalg.norm(p0 - p1) > np.linalg.norm(p0-p3):
            # p0 and p2
            ## p0
            p2p3 = fit_line([p2[0], p3[0]], [p2[1], p3[1]])
            p2p3_verticle = line_verticle(p2p3, p0)

            new_p3 = line_cross_point(p2p3, p2p3_verticle)
            ## p2
            p0p1 = fit_line([p0[0], p1[0]], [p0[1], p1[1]])
            p0p1_verticle = line_verticle(p0p1, p2)

            new_p1 = line_cross_point(p0p1, p0p1_verticle)
            return np.array([p0, new_p1, p2, new_p3], dtype=np.float32)
        else:
            p1p2 = fit_line([p1[0], p2[0]], [p1[1], p2[1]])
            p1p2_verticle = line_verticle(p1p2, p0)

            new_p1 = line_cross_point(p1p2, p1p2_verticle)
            p0p3 = fit_line([p0[0], p3[0]], [p0[1], p3[1]])
            p0p3_verticle = line_verticle(p0p3, p2)

            new_p3 = line_cross_point(p0p3, p0p3_verticle)
            return np.array([p0, new_p1, p2, new_p3], dtype=np.float32)
    else:
        if np.linalg.norm(p0-p1) > np.linalg.norm(p0-p3):
            # p1 and p3
            ## p1
            p2p3 = fit_line([p2[0], p3[0]], [p2[1], p3[1]])
            p2p3_verticle = line_verticle(p2p3, p1)

            new_p2 = line_cross_point(p2p3, p2p3_verticle)
            ## p3
            p0p1 = fit_line([p0[0], p1[0]], [p0[1], p1[1]])
            p0p1_verticle = line_verticle(p0p1, p3)

            new_p0 = line_cross_point(p0p1, p0p1_verticle)
            return np.array([new_p0, p1, new_p2, p3], dtype=np.float32)
        else:
            p0p3 = fit_line([p0[0], p3[0]], [p0[1], p3[1]])
            p0p3_verticle = line_verticle(p0p3, p1)

            new_p0 = line_cross_point(p0p3, p0p3_verticle)
            p1p2 = fit_line([p1[0], p2[0]], [p1[1], p2[1]])
            p1p2_verticle = line_verticle(p1p2, p3)

            new_p2 = line_cross_point(p1p2, p1p2_verticle)
            return np.array([new_p0, p1, new_p2, p3], dtype=np.float32)


def sort_rectangle(poly):
    # sort the four coordinates of the polygon, points in poly should be sorted clockwise
    # First find the lowest point
    p_lowest = np.argmax(poly[:, 1])
    if np.count_nonzero(poly[:, 1] == poly[p_lowest, 1]) == 2:
        # 底边平行于X轴, 那么p0为左上角
        p0_index = np.argmin(np.sum(poly, axis=1))
        p1_index = (p0_index + 1) % 4
        p2_index = (p0_index + 2) % 4
        p3_index = (p0_index + 3) % 4
        return poly[[p0_index, p1_index, p2_index, p3_index]], 0.
    else:
        # 找到最低点右边的点
        p_lowest_right = (p_lowest - 1) % 4
        p_lowest_left = (p_lowest + 1) % 4
        angle = np.arctan(-(poly[p_lowest][1] - poly[p_lowest_right][1])/(poly[p_lowest][0] - poly[p_lowest_right][0]))
        # assert angle > 0
        if angle <= 0:
            print(angle, poly[p_lowest], poly[p_lowest_right])
        if angle/np.pi * 180 > 45:
            # 这个点为p2
            p2_index = p_lowest
            p1_index = (p2_index - 1) % 4
            p0_index = (p2_index - 2) % 4
            p3_index = (p2_index + 1) % 4
            return poly[[p0_index, p1_index, p2_index, p3_index]], -(np.pi/2 - angle)
        else:
            # 这个点为p3
            p3_index = p_lowest
            p0_index = (p3_index + 1) % 4
            p1_index = (p3_index + 2) % 4
            p2_index = (p3_index + 3) % 4
            return poly[[p0_index, p1_index, p2_index, p3_index]], angle


def restore_rectangle_rbox(origin, geometry):
    d = geometry[:, :4]
    angle = geometry[:, 4]
    # for angle > 0
    origin_0 = origin[angle >= 0]
    d_0 = d[angle >= 0]
    angle_0 = angle[angle >= 0]
    if origin_0.shape[0] > 0:
        p = np.array([np.zeros(d_0.shape[0]), -d_0[:, 0] - d_0[:, 2],
                      d_0[:, 1] + d_0[:, 3], -d_0[:, 0] - d_0[:, 2],
                      d_0[:, 1] + d_0[:, 3], np.zeros(d_0.shape[0]),
                      np.zeros(d_0.shape[0]), np.zeros(d_0.shape[0]),
                      d_0[:, 3], -d_0[:, 2]])
        p = p.transpose((1, 0)).reshape((-1, 5, 2))  # N*5*2

        rotate_matrix_x = np.array([np.cos(angle_0), np.sin(angle_0)]).transpose((1, 0))
        rotate_matrix_x = np.repeat(rotate_matrix_x, 5, axis=1).reshape(-1, 2, 5).transpose((0, 2, 1))  # N*5*2

        rotate_matrix_y = np.array([-np.sin(angle_0), np.cos(angle_0)]).transpose((1, 0))
        rotate_matrix_y = np.repeat(rotate_matrix_y, 5, axis=1).reshape(-1, 2, 5).transpose((0, 2, 1))

        p_rotate_x = np.sum(rotate_matrix_x * p, axis=2)[:, :, np.newaxis]  # N*5*1
        p_rotate_y = np.sum(rotate_matrix_y * p, axis=2)[:, :, np.newaxis]  # N*5*1

        p_rotate = np.concatenate([p_rotate_x, p_rotate_y], axis=2)  # N*5*2

        p3_in_origin = origin_0 - p_rotate[:, 4, :]
        new_p0 = p_rotate[:, 0, :] + p3_in_origin  # N*2
        new_p1 = p_rotate[:, 1, :] + p3_in_origin
        new_p2 = p_rotate[:, 2, :] + p3_in_origin
        new_p3 = p_rotate[:, 3, :] + p3_in_origin

        new_p_0 = np.concatenate([new_p0[:, np.newaxis, :], new_p1[:, np.newaxis, :],
                                  new_p2[:, np.newaxis, :], new_p3[:, np.newaxis, :]], axis=1)  # N*4*2
    else:
        new_p_0 = np.zeros((0, 4, 2))
    # for angle < 0
    origin_1 = origin[angle < 0]
    d_1 = d[angle < 0]
    angle_1 = angle[angle < 0]
    if origin_1.shape[0] > 0:
        p = np.array([-d_1[:, 1] - d_1[:, 3], -d_1[:, 0] - d_1[:, 2],
                      np.zeros(d_1.shape[0]), -d_1[:, 0] - d_1[:, 2],
                      np.zeros(d_1.shape[0]), np.zeros(d_1.shape[0]),
                      -d_1[:, 1] - d_1[:, 3], np.zeros(d_1.shape[0]),
                      -d_1[:, 1], -d_1[:, 2]])
        p = p.transpose((1, 0)).reshape((-1, 5, 2))  # N*5*2

        rotate_matrix_x = np.array([np.cos(-angle_1), -np.sin(-angle_1)]).transpose((1, 0))
        rotate_matrix_x = np.repeat(rotate_matrix_x, 5, axis=1).reshape(-1, 2, 5).transpose((0, 2, 1))  # N*5*2

        rotate_matrix_y = np.array([np.sin(-angle_1), np.cos(-angle_1)]).transpose((1, 0))
        rotate_matrix_y = np.repeat(rotate_matrix_y, 5, axis=1).reshape(-1, 2, 5).transpose((0, 2, 1))

        p_rotate_x = np.sum(rotate_matrix_x * p, axis=2)[:, :, np.newaxis]  # N*5*1
        p_rotate_y = np.sum(rotate_matrix_y * p, axis=2)[:, :, np.newaxis]  # N*5*1

        p_rotate = np.concatenate([p_rotate_x, p_rotate_y], axis=2)  # N*5*2

        p3_in_origin = origin_1 - p_rotate[:, 4, :]
        new_p0 = p_rotate[:, 0, :] + p3_in_origin  # N*2
        new_p1 = p_rotate[:, 1, :] + p3_in_origin
        new_p2 = p_rotate[:, 2, :] + p3_in_origin
        new_p3 = p_rotate[:, 3, :] + p3_in_origin

        new_p_1 = np.concatenate([new_p0[:, np.newaxis, :], new_p1[:, np.newaxis, :],
                                  new_p2[:, np.newaxis, :], new_p3[:, np.newaxis, :]], axis=1)  # N*4*2
    else:
        new_p_1 = np.zeros((0, 4, 2))
    return np.concatenate([new_p_0, new_p_1])


def restore_rectangle(origin, geometry):
    return restore_rectangle_rbox(origin, geometry)


def generate_rbox(im_size, polys, tags):
    h, w = im_size
    poly_mask = np.zeros((h, w), dtype=np.uint8)
    score_map = np.zeros((h, w), dtype=np.uint8)
    geo_map = np.zeros((h, w, 5), dtype=np.float32)
    # mask used during traning, to ignore some hard areas
    training_mask = np.ones((h, w), dtype=np.uint8)
    for poly_idx, poly_tag in enumerate(zip(polys, tags)):
        poly = poly_tag[0]
        tag = poly_tag[1]

        r = [None, None, None, None]
        for i in range(4):
            r[i] = min(np.linalg.norm(poly[i] - poly[(i + 1) % 4]),
                       np.linalg.norm(poly[i] - poly[(i - 1) % 4]))
        # score map
        shrinked_poly = shrink_poly(poly.copy(), r).astype(np.int32)[np.newaxis, :, :]
        cv2.fillPoly(score_map, shrinked_poly, 1)
        cv2.fillPoly(poly_mask, shrinked_poly, poly_idx + 1)
        # if the poly is too small, then ignore it during training
        poly_h = min(np.linalg.norm(poly[0] - poly[3]), np.linalg.norm(poly[1] - poly[2]))
        poly_w = min(np.linalg.norm(poly[0] - poly[1]), np.linalg.norm(poly[2] - poly[3]))
        if min(poly_h, poly_w) < FLAGS.min_text_size:
            cv2.fillPoly(training_mask, poly.astype(np.int32)[np.newaxis, :, :], 0)
        if tag:
            cv2.fillPoly(training_mask, poly.astype(np.int32)[np.newaxis, :, :], 0)

        xy_in_poly = np.argwhere(poly_mask == (poly_idx + 1))
        # if geometry == 'RBOX':
        # 对任意两个顶点的组合生成一个平行四边形
        fitted_parallelograms = []
        for i in range(4):
            p0 = poly[i]
            p1 = poly[(i + 1) % 4]
            p2 = poly[(i + 2) % 4]
            p3 = poly[(i + 3) % 4]
            edge = fit_line([p0[0], p1[0]], [p0[1], p1[1]])
            backward_edge = fit_line([p0[0], p3[0]], [p0[1], p3[1]])
            forward_edge = fit_line([p1[0], p2[0]], [p1[1], p2[1]])
            if point_dist_to_line(p0, p1, p2) > point_dist_to_line(p0, p1, p3):
                # 平行线经过p2
                if edge[1] == 0:
                    edge_opposite = [1, 0, -p2[0]]
                else:
                    edge_opposite = [edge[0], -1, p2[1] - edge[0] * p2[0]]
            else:
                # 经过p3
                if edge[1] == 0:
                    edge_opposite = [1, 0, -p3[0]]
                else:
                    edge_opposite = [edge[0], -1, p3[1] - edge[0] * p3[0]]
            # move forward edge
            new_p0 = p0
            new_p1 = p1
            new_p2 = p2
            new_p3 = p3
            new_p2 = line_cross_point(forward_edge, edge_opposite)
            if point_dist_to_line(p1, new_p2, p0) > point_dist_to_line(p1, new_p2, p3):
                # across p0
                if forward_edge[1] == 0:
                    forward_opposite = [1, 0, -p0[0]]
                else:
                    forward_opposite = [forward_edge[0], -1, p0[1] - forward_edge[0] * p0[0]]
            else:
                # across p3
                if forward_edge[1] == 0:
                    forward_opposite = [1, 0, -p3[0]]
                else:
                    forward_opposite = [forward_edge[0], -1, p3[1] - forward_edge[0] * p3[0]]
            new_p0 = line_cross_point(forward_opposite, edge)
            new_p3 = line_cross_point(forward_opposite, edge_opposite)
            fitted_parallelograms.append([new_p0, new_p1, new_p2, new_p3, new_p0])
            # or move backward edge
            new_p0 = p0
            new_p1 = p1
            new_p2 = p2
            new_p3 = p3
            new_p3 = line_cross_point(backward_edge, edge_opposite)
            if point_dist_to_line(p0, p3, p1) > point_dist_to_line(p0, p3, p2):
                # across p1
                if backward_edge[1] == 0:
                    backward_opposite = [1, 0, -p1[0]]
                else:
                    backward_opposite = [backward_edge[0], -1, p1[1] - backward_edge[0] * p1[0]]
            else:
                # across p2
                if backward_edge[1] == 0:
                    backward_opposite = [1, 0, -p2[0]]
                else:
                    backward_opposite = [backward_edge[0], -1, p2[1] - backward_edge[0] * p2[0]]
            new_p1 = line_cross_point(backward_opposite, edge)
            new_p2 = line_cross_point(backward_opposite, edge_opposite)
            fitted_parallelograms.append([new_p0, new_p1, new_p2, new_p3, new_p0])
        areas = [Polygon(t).area for t in fitted_parallelograms]
        parallelogram = np.array(fitted_parallelograms[np.argmin(areas)][:-1], dtype=np.float32)
        # sort thie polygon
        parallelogram_coord_sum = np.sum(parallelogram, axis=1)
        min_coord_idx = np.argmin(parallelogram_coord_sum)
        parallelogram = parallelogram[
            [min_coord_idx, (min_coord_idx + 1) % 4, (min_coord_idx + 2) % 4, (min_coord_idx + 3) % 4]]

        rectange = rectangle_from_parallelogram(parallelogram)
        rectange, rotate_angle = sort_rectangle(rectange)

        p0_rect, p1_rect, p2_rect, p3_rect = rectange
        for y, x in xy_in_poly:
            point = np.array([x, y], dtype=np.float32)
            # top
            geo_map[y, x, 0] = point_dist_to_line(p0_rect, p1_rect, point)
            # right
            geo_map[y, x, 1] = point_dist_to_line(p1_rect, p2_rect, point)
            # down
            geo_map[y, x, 2] = point_dist_to_line(p2_rect, p3_rect, point)
            # left
            geo_map[y, x, 3] = point_dist_to_line(p3_rect, p0_rect, point)
            # angle
            geo_map[y, x, 4] = rotate_angle
    return score_map, geo_map, training_mask


def generator(input_size=512, batch_size=32,
              background_ratio=3./8,
              random_scale=np.array([0.5, 1, 2.0, 3.0]),
              vis=False):
    image_list = np.array(get_images())
<<<<<<< HEAD
    print('{} training images in {}'.format(image_list.shape[0], FLAGS.dataset))
=======
    print '{} training images in {}'.format(image_list.shape[0], FLAGS.training_data_path)
>>>>>>> 3c988c50
    index = np.arange(0, image_list.shape[0])
    while True:
        np.random.shuffle(index)
        images = []
        image_fns = []
        score_maps = []
        geo_maps = []
        training_masks = []
        for i in index:
            try:
                im_fn = image_list[i]
                im = cv2.imread(im_fn)
                # print im_fn
                h, w, _ = im.shape
                txt_fn = im_fn.replace(os.path.basename(im_fn).split('.')[1], 'txt')
                if not os.path.exists(txt_fn):
                    continue

                text_polys, text_tags = load_annoataion(txt_fn)

                text_polys, text_tags = check_and_validate_polys(text_polys, text_tags, (h, w))
                # if text_polys.shape[0] == 0:
                #     continue
                # random scale this image
                rd_scale = np.random.choice(random_scale)
                im = cv2.resize(im, dsize=None, fx=rd_scale, fy=rd_scale)
                text_polys *= rd_scale
                # print rd_scale
                # random crop a area from image
                if np.random.rand() < background_ratio:
                    # crop background
                    im, text_polys, text_tags = crop_area(im, text_polys, text_tags, crop_background=True)
                    if text_polys.shape[0] > 0:
                        # cannot find background
                        continue
                    # pad and resize image
                    new_h, new_w, _ = im.shape
                    max_h_w_i = np.max([new_h, new_w, input_size])
                    im_padded = np.zeros((max_h_w_i, max_h_w_i, 3), dtype=np.uint8)
                    im_padded[:new_h, :new_w, :] = im.copy()
                    im = cv2.resize(im_padded, dsize=(input_size, input_size))
                    score_map = np.zeros((input_size, input_size), dtype=np.uint8)
                    geo_map_channels = 5 if FLAGS.geometry == 'RBOX' else 8
                    geo_map = np.zeros((input_size, input_size, geo_map_channels), dtype=np.float32)
                    training_mask = np.ones((input_size, input_size), dtype=np.uint8)
                else:
                    im, text_polys, text_tags = crop_area(im, text_polys, text_tags, crop_background=False)
                    if text_polys.shape[0] == 0:
                        continue
                    h, w, _ = im.shape

                    # pad the image to the training input size or the longer side of image
                    new_h, new_w, _ = im.shape
                    max_h_w_i = np.max([new_h, new_w, input_size])
                    im_padded = np.zeros((max_h_w_i, max_h_w_i, 3), dtype=np.uint8)
                    im_padded[:new_h, :new_w, :] = im.copy()
                    im = im_padded
                    # resize the image to input size
                    new_h, new_w, _ = im.shape
                    resize_h = input_size
                    resize_w = input_size
                    im = cv2.resize(im, dsize=(resize_w, resize_h))
                    resize_ratio_3_x = resize_w/float(new_w)
                    resize_ratio_3_y = resize_h/float(new_h)
                    text_polys[:, :, 0] *= resize_ratio_3_x
                    text_polys[:, :, 1] *= resize_ratio_3_y
                    new_h, new_w, _ = im.shape
                    score_map, geo_map, training_mask = generate_rbox((new_h, new_w), text_polys, text_tags)

                if vis:
                    fig, axs = plt.subplots(3, 2, figsize=(20, 30))
                    # axs[0].imshow(im[:, :, ::-1])
                    # axs[0].set_xticks([])
                    # axs[0].set_yticks([])
                    # for poly in text_polys:
                    #     poly_h = min(abs(poly[3, 1] - poly[0, 1]), abs(poly[2, 1] - poly[1, 1]))
                    #     poly_w = min(abs(poly[1, 0] - poly[0, 0]), abs(poly[2, 0] - poly[3, 0]))
                    #     axs[0].add_artist(Patches.Polygon(
                    #         poly * 4, facecolor='none', edgecolor='green', linewidth=2, linestyle='-', fill=True))
                    #     axs[0].text(poly[0, 0] * 4, poly[0, 1] * 4, '{:.0f}-{:.0f}'.format(poly_h * 4, poly_w * 4),
                    #                    color='purple')
                    # axs[1].imshow(score_map)
                    # axs[1].set_xticks([])
                    # axs[1].set_yticks([])
                    axs[0, 0].imshow(im[:, :, ::-1])
                    axs[0, 0].set_xticks([])
                    axs[0, 0].set_yticks([])
                    for poly in text_polys:
                        poly_h = min(abs(poly[3, 1] - poly[0, 1]), abs(poly[2, 1] - poly[1, 1]))
                        poly_w = min(abs(poly[1, 0] - poly[0, 0]), abs(poly[2, 0] - poly[3, 0]))
                        axs[0, 0].add_artist(Patches.Polygon(
                            poly, facecolor='none', edgecolor='green', linewidth=2, linestyle='-', fill=True))
                        axs[0, 0].text(poly[0, 0], poly[0, 1], '{:.0f}-{:.0f}'.format(poly_h, poly_w), color='purple')
                    axs[0, 1].imshow(score_map[::, ::])
                    axs[0, 1].set_xticks([])
                    axs[0, 1].set_yticks([])
                    axs[1, 0].imshow(geo_map[::, ::, 0])
                    axs[1, 0].set_xticks([])
                    axs[1, 0].set_yticks([])
                    axs[1, 1].imshow(geo_map[::, ::, 1])
                    axs[1, 1].set_xticks([])
                    axs[1, 1].set_yticks([])
                    axs[2, 0].imshow(geo_map[::, ::, 2])
                    axs[2, 0].set_xticks([])
                    axs[2, 0].set_yticks([])
                    axs[2, 1].imshow(training_mask[::, ::])
                    axs[2, 1].set_xticks([])
                    axs[2, 1].set_yticks([])
                    plt.tight_layout()
                    plt.show()
                    plt.close()

                images.append(im[:, :, ::-1].astype(np.float32))
                image_fns.append(im_fn)
                score_maps.append(score_map[::4, ::4, np.newaxis].astype(np.float32))
                geo_maps.append(geo_map[::4, ::4, :].astype(np.float32))
                training_masks.append(training_mask[::4, ::4, np.newaxis].astype(np.float32))

                if len(images) == batch_size:
                    yield images, image_fns, score_maps, geo_maps, training_masks
                    images = []
                    image_fns = []
                    score_maps = []
                    geo_maps = []
                    training_masks = []
            except Exception as e:
                print(e)
                continue


def get_batch(num_workers=10, **kwargs):
    try:
        enqueuer = GeneratorEnqueuer(generator(**kwargs), pickle_safe=True)
        enqueuer.start(max_q_size=24, workers=num_workers)
        generator_output = None
        while True:
            while enqueuer.is_running():
                if not enqueuer.queue.empty():
                    # print self.enqueuer.queue.qsize()
                    generator_output = enqueuer.queue.get()
                    break
                else:
                    time.sleep(0.01)
            yield generator_output
            generator_output = None
    finally:
        if enqueuer is not None:
            enqueuer.stop()


if __name__ == '__main__':
    gen = generator(input_size=512, batch_size=32, vis=True)
    while True:
        images, image_fns, score_maps, geo_maps, training_masks = next(gen)
        print(len(images))<|MERGE_RESOLUTION|>--- conflicted
+++ resolved
@@ -581,11 +581,7 @@
               random_scale=np.array([0.5, 1, 2.0, 3.0]),
               vis=False):
     image_list = np.array(get_images())
-<<<<<<< HEAD
-    print('{} training images in {}'.format(image_list.shape[0], FLAGS.dataset))
-=======
     print '{} training images in {}'.format(image_list.shape[0], FLAGS.training_data_path)
->>>>>>> 3c988c50
     index = np.arange(0, image_list.shape[0])
     while True:
         np.random.shuffle(index)
